--- conflicted
+++ resolved
@@ -74,11 +74,7 @@
     """
 
     def __init__(self, Xin, NNtype='knn', use_flann=False, center=True,
-<<<<<<< HEAD
-                 rescale=True, k=10, sigma=None, epsilon=0.01, gtype=None,
-=======
-                 rescale=True, k=10, sigma=0.1, epsilon=0.01,
->>>>>>> 1869b022
+                 rescale=True, k=10, sigma=None, epsilon=0.01,
                  plotting={}, symmetrize_type='average', dist_type='euclidean',
                  order=0, **kwargs):
 
