--- conflicted
+++ resolved
@@ -133,12 +133,7 @@
         if (np.linalg.norm(- Y + Q) / np.linalg.norm(w) < tol) and \
                 (np.linalg.norm(- y + q) / np.linalg.norm(v_n) < tol):
             break
-<<<<<<< HEAD
 
     print(f'Found solution after {i+1} iterations')
-=======
-    if verbose:
-        print(f'Found solution after {it} iterations')
->>>>>>> 7355f7f6
 
     return squareform(w)